-- Thread pool and work stealing
--
-- Author: Patrick Maier
-----------------------------------------------------------------------------

module Control.Parallel.HdpH.Internal.Threadpool
  ( -- * thread pool monad
    forkThreadM,  -- :: Int -> IO () -> IO Control.Concurrent.ThreadId

    -- * thread pool ID (of scheduler's own pool)
    poolID,       -- :: IO Int

    -- * putting threads into the scheduler's own pool
    putThread,    -- :: Thread -> IO ()
    putThreads,   -- :: [Thread] -> IO ()

    -- * stealing threads (from scheduler's own pool, or from other pools)
    stealThread,  -- :: IO (Maybe (Thread))

    -- * statistics
    readMaxThreadCtrs  -- :: IO [Int]
  ) where

import Prelude hiding (error)
import Control.Concurrent (ThreadId)
import Control.Monad.Trans.Reader (ReaderT, runReaderT, ask)
import Control.Monad.Trans.Class (lift)

import Data.IORef (readIORef)

import Control.Parallel.HdpH.Internal.Data.Deque
       (DequeIO, pushFrontIO, popFrontIO, popBackIO, maxLengthIO)
import Control.Parallel.HdpH.Internal.Location (error)
import Control.Parallel.HdpH.Internal.Misc (fork, rotate)
import Control.Parallel.HdpH.Internal.Sparkpool (wakeupSched)
import Control.Parallel.HdpH.Internal.Type.Par (Thread, ThreadPools)

import Control.Parallel.HdpH.Internal.State.RTSState

-- Execute the given 'ThreadM' action in a new thread, sharing the same
-- thread pools (but rotated by 'n' pools).
<<<<<<< HEAD
forkThreadM :: Int -> ThreadM m () -> ThreadM m ThreadId
forkThreadM n action = do
  pools <- getPools
  lift $ fork $ run (rotate n pools) action


-- Lifting lower layers.
liftSparkM :: SparkM m a -> ThreadM m a
liftSparkM = lift


liftIO :: IO a -> ThreadM m a
liftIO = liftSparkM . Sparkpool.liftIO


-----------------------------------------------------------------------------
-- access to state

getPools :: ThreadM m [(Int, DequeIO (Thread m))]
getPools = do pools <- ask
              case pools of
                [] -> error "HdpH.Internal.Threadpool.getPools: no pools"
                _  -> return pools

=======
forkThreadM :: ThreadPools -> Int -> (ThreadPools -> IO ()) -> IO ThreadId
forkThreadM pools n action = do
  fork $ action (rotate n pools)
>>>>>>> af386843

-----------------------------------------------------------------------------
-- access to thread pool

-- Return thread pool ID, that is ID of scheduler's own pool.
poolID :: ThreadPools -> IO Int
poolID (myPool:_) = return $ fst myPool

-- Read the max size of each thread pool.
readMaxThreadCtrs :: IO [Int]
readMaxThreadCtrs = readIORef rtsState >>= mapM (maxLengthIO . snd) . sTpools

-- Steal a thread from any thread pool, with own pool as highest priority;
-- threads from own pool are always taken from the front; threads from other
-- pools are stolen from the back of those pools.
-- Rationale: Preserve locality as much as possible for own threads; try
-- not to disturb locality for threads stolen from others.
stealThread :: ThreadPools -> IO (Maybe Thread)
stealThread (my_pool:other_pools) = do
  maybe_thread <- popFrontIO $ snd my_pool
  case maybe_thread of
    Just _  -> return maybe_thread
    Nothing -> steal other_pools
      where
        steal :: ThreadPools -> IO (Maybe Thread)
        steal []           = return Nothing
        steal (pool:pools) = do
          maybe_thread' <- popBackIO $ snd pool
          case maybe_thread' of
            Just _  -> return maybe_thread'
            Nothing -> steal pools


-- Put the given thread at the front of the executing scheduler's own pool;
-- wake up 1 sleeping scheduler (if there is any).
putThread :: ThreadPools -> Thread -> IO ()
putThread (my_pool:_) thread = do
  pushFrontIO (snd my_pool) thread
  wakeupSched 1

-- Put the given threads at the front of the executing scheduler's own pool;
-- the last thread in the list will end up at the front of the pool;
-- wake up as many sleeping schedulers as threads added.
putThreads :: ThreadPools -> [Thread] -> IO ()
putThreads all_pools@(my_pool:_) threads = do
  mapM_ (pushFrontIO $ snd my_pool) threads
  wakeupSched (min (length all_pools) (length threads))<|MERGE_RESOLUTION|>--- conflicted
+++ resolved
@@ -37,38 +37,9 @@
 
 import Control.Parallel.HdpH.Internal.State.RTSState
 
--- Execute the given 'ThreadM' action in a new thread, sharing the same
--- thread pools (but rotated by 'n' pools).
-<<<<<<< HEAD
-forkThreadM :: Int -> ThreadM m () -> ThreadM m ThreadId
-forkThreadM n action = do
-  pools <- getPools
-  lift $ fork $ run (rotate n pools) action
-
-
--- Lifting lower layers.
-liftSparkM :: SparkM m a -> ThreadM m a
-liftSparkM = lift
-
-
-liftIO :: IO a -> ThreadM m a
-liftIO = liftSparkM . Sparkpool.liftIO
-
-
------------------------------------------------------------------------------
--- access to state
-
-getPools :: ThreadM m [(Int, DequeIO (Thread m))]
-getPools = do pools <- ask
-              case pools of
-                [] -> error "HdpH.Internal.Threadpool.getPools: no pools"
-                _  -> return pools
-
-=======
 forkThreadM :: ThreadPools -> Int -> (ThreadPools -> IO ()) -> IO ThreadId
 forkThreadM pools n action = do
   fork $ action (rotate n pools)
->>>>>>> af386843
 
 -----------------------------------------------------------------------------
 -- access to thread pool
